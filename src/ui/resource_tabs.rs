--- conflicted
+++ resolved
@@ -29,14 +29,13 @@
 static DEPLOYMENTS_TITLE: &str = "Deployments";
 static JOBS_TITLE: &str = "Jobs";
 static DAEMON_SETS_TITLE: &str = "DaemonSets";
-static CRON_JOBS_TITLE: &str = "Cron Jobs";
+static CRON_JOBS_TITLE: &str = "CronJobs";
 static SECRETS_TITLE: &str = "Secrets";
 static RPL_CTRL_TITLE: &str = "ReplicationControllers";
-static STORAGE_CLASSES_LABEL: &str = "Storage Classes";
+static STORAGE_CLASSES_LABEL: &str = "StorageClasses";
 static ROLES_TITLE: &str = "Roles";
 static DESCRIBE_ACTIVE: &str = "-> Describe ";
 static YAML_ACTIVE: &str = "-> YAML ";
-static STORAGE_CLASSES_LABEL: &str = "StorageClasses";
 
 pub fn draw_resource_tabs_block<B: Backend>(f: &mut Frame<'_, B>, app: &mut App, area: Rect) {
   let chunks =
@@ -84,10 +83,7 @@
     ActiveBlock::Secrets => draw_secrets_tab(block, f, app, area),
     ActiveBlock::RplCtrl => draw_replication_controllers_tab(block, f, app, area),
     ActiveBlock::StorageClasses => draw_storage_classes_tab(block, f, app, area),
-<<<<<<< HEAD
-=======
     ActiveBlock::Roles => draw_roles_tab(block, f, app, area),
->>>>>>> 23937b71
     ActiveBlock::Describe | ActiveBlock::Yaml => {
       let mut prev_route = app.get_prev_route();
       if prev_route.active_block == block {
@@ -98,10 +94,7 @@
         ActiveBlock::Secrets => draw_secrets_tab(block, f, app, area),
         ActiveBlock::RplCtrl => draw_replication_controllers_tab(block, f, app, area),
         ActiveBlock::StorageClasses => draw_storage_classes_tab(block, f, app, area),
-<<<<<<< HEAD
-=======
         ActiveBlock::Roles => draw_roles_tab(block, f, app, area),
->>>>>>> 23937b71
         _ => { /* do nothing */ }
       }
     }
@@ -970,22 +963,14 @@
     area,
     draw_storage_classes_tab,
     draw_storage_classes_block,
-<<<<<<< HEAD
-    app.data.storageclasses
-=======
     app.data.storage_classes
->>>>>>> 23937b71
   );
 }
 
 fn draw_storage_classes_block<B: Backend>(f: &mut Frame<'_, B>, app: &mut App, area: Rect) {
   let title = get_cluster_wide_resource_title(
     STORAGE_CLASSES_LABEL,
-<<<<<<< HEAD
-    app.data.storageclasses.items.len(),
-=======
     app.data.storage_classes.items.len(),
->>>>>>> 23937b71
     "",
   );
 
@@ -995,11 +980,7 @@
     ResourceTableProps {
       title,
       inline_help: DESCRIBE_YAML_AND_ESC_HINT.into(),
-<<<<<<< HEAD
-      resource: &mut app.data.storageclasses,
-=======
       resource: &mut app.data.storage_classes,
->>>>>>> 23937b71
       table_headers: vec![
         "Name",
         "Provisioner",
@@ -1033,8 +1014,6 @@
   );
 }
 
-<<<<<<< HEAD
-=======
 fn draw_roles_tab<B: Backend>(block: ActiveBlock, f: &mut Frame<'_, B>, app: &mut App, area: Rect) {
   draw_resource_tab!(
     ROLES_TITLE,
@@ -1078,7 +1057,6 @@
   );
 }
 
->>>>>>> 23937b71
 /// common for all resources
 fn draw_describe_block<B: Backend>(
   f: &mut Frame<'_, B>,
